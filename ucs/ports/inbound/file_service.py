--- conflicted
+++ resolved
@@ -35,11 +35,7 @@
             message = f"The file with ID {file_id} is unkown."
             super().__init__(message)
 
-<<<<<<< HEAD
-    class InvalidFileMetadatUpdateError(RuntimeError):
-=======
     class InvalidFileMetadataUpdateError(RuntimeError):
->>>>>>> 0bc47a1b
         """Thrown when trying to update a metadata field of a file that is not allowed to
         change (i.e. not in the UPDATABLE_METADATA_FIELDS set)."""
 
@@ -56,7 +52,7 @@
         """Register a new file or update the metadata for an existing one.
 
         Raises:
-            InvalidFileMetadatUpdateError:
+            InvalidFileMetadataUpdateError:
                 When trying to update a metadata field, that can only be set on
                 creation.
         """
@@ -67,7 +63,7 @@
         """Registeres new files or updates existing ones.
 
         Raises:
-            InvalidFileMetadatUpdateError:
+            InvalidFileMetadataUpdateError:
                 When trying to update a metadata field, that can only be set on
                 creation.
         """
